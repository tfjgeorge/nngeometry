--- conflicted
+++ resolved
@@ -5,11 +5,8 @@
     PMatDense,
     PMatDiag,
     PMatEKFAC,
-<<<<<<< HEAD
     PMatEKFACBlockDiag,
-=======
     PMatEye,
->>>>>>> 0da77f80
     PMatImplicit,
     PMatKFAC,
     PMatLowRank,
@@ -32,10 +29,7 @@
     "PMatKFAC",
     "PMatLowRank",
     "PMatQuasiDiag",
-<<<<<<< HEAD
     "PMatMixed",
     "PMatEKFACBlockDiag",
-=======
     "PMatEye",
->>>>>>> 0da77f80
 ]