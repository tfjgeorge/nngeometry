--- conflicted
+++ resolved
@@ -178,17 +178,6 @@
         else:
             raise NotImplementedError
 
-<<<<<<< HEAD
-    def solveJ(self, J, regul=1e-8):
-        """
-        solves J = AX in X
-        """
-        inv_v = torch.linalg.solve(
-            self.data + regul * torch.eye(self.size(0), device=self.data.device),
-            J.to_torch()[0].t(),
-        )
-        return inv_v
-=======
     def solvePFMap(self, J, regul=1e-8, impl="solve"):
         """
         solves J = AX in X
@@ -214,7 +203,6 @@
             self._ldl_regul = regul
             self._ldl_factors = (LD, pivots)
         return torch.linalg.ldl_solve(LD, pivots, b.t()).t()
->>>>>>> f251ccf8
 
     def inverse(self, regul=1e-8):
         inv_tensor = torch.inverse(
@@ -527,14 +515,10 @@
     def __pow__(self, pow):
         return self.pow(pow)
 
-<<<<<<< HEAD
-    def solve(self, vs, regul=1e-8, use_pi=True):
-=======
     def solvePVec(self, vs, regul=1e-8, impl="default", use_pi=True):
         if impl != "default":
             raise NotImplementedError
 
->>>>>>> f251ccf8
         vs_dict = vs.to_dict()
         out_dict = dict()
         for layer_id, layer in self.generator.layer_collection.layers.items():
@@ -859,20 +843,6 @@
             out_dict[l_id] = inv_tuple
         return PVector(layer_collection=vs.layer_collection, dict_repr=out_dict)
 
-<<<<<<< HEAD
-    def solveJ(self, J, regul=1e-8):
-        J_dense = J.to_torch()
-
-        vs_solve = []
-        for i in range(J_dense.size(1)):
-            v = PVector(
-                layer_collection=J.generator.layer_collection,
-                vector_repr=J_dense[0, i, :],
-            )
-            vs_solve.append(self.solve(v, regul=regul).to_torch())
-
-        return torch.stack(vs_solve).t()
-=======
     def solvePFMap(self, J, regul=1e-8, impl="default"):
         if impl != "default":
             raise NotImplementedError
@@ -907,7 +877,6 @@
             out_dict[l_id] = inv_tuple
 
         return PFMapDense.from_dict(generator=self.generator, data_dict=out_dict)
->>>>>>> f251ccf8
 
     def __rmul__(self, x):
         evecs, diags = self.data
