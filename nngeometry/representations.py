--- conflicted
+++ resolved
@@ -13,17 +13,13 @@
 
 
 class DenseMatrix(AbstractMatrix):
-<<<<<<< HEAD
     """
     DenseMatrix abc
     """
-    def __init__(self, generator, compute_eigendecomposition=False):
+    def __init__(self, generator, data=None, compute_eigendecomposition=False):
         """
         :param generator: generator for the matrix
         """
-=======
-    def __init__(self, generator, data=None, compute_eigendecomposition=False):
->>>>>>> 75bca196
         self.generator = generator
         if data is not None:
             self.data = data
@@ -195,7 +191,7 @@
         involves more operations. Otherwise the coefficients corresponding
         to the bias are mixed between coefficients of the weight matrix
 
-        :param split_weight_bias: 
+        :param split_weight_bias:
         :type split_weight_bias: bool
         :return: A pytorch tensor
         """
