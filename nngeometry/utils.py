--- conflicted
+++ resolved
@@ -15,12 +15,7 @@
     p_pos = dict()
     for mod in model.modules():
         mod_class = mod.__class__.__name__
-<<<<<<< HEAD
-        if mod_class in ['Linear', 'Conv2d', 'BatchNorm1d',
-                         'BatchNorm2d']:
-=======
         if mod_class in ['Linear', 'Conv2d', 'BatchNorm1d', 'BatchNorm2d']:
->>>>>>> 06619e95
             mods.append(mod)
             p_pos[mod] = start
             sizes_mods.append(mod.weight.size())
