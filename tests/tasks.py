import os

import torch
import torch.nn as nn
import torch.nn.functional as tF
from torch.nn.modules.conv import ConvTranspose2d
from torch.utils.data import DataLoader, TensorDataset
from torchvision import datasets, transforms

from nngeometry.layercollection import LayerCollection
from nngeometry.layers import Affine1d, Cosine1d, WeightNorm1d, WeightNorm2d

default_datapath = "tmp"
if "SLURM_TMPDIR" in os.environ:
    default_datapath = os.path.join(os.environ["SLURM_TMPDIR"], "data")

if torch.cuda.is_available():
    device = "cuda"

    def to_device(tensor):
        return tensor.to(device)

    def to_device_model(model):
        model.to("cuda")

else:
    device = "cpu"

    # on cpu we need to use double as otherwise ill-conditioning in sums
    # causes numerical instability
    def to_device(tensor):
        return tensor.double()

    def to_device_model(model):
        model.double()


class FCNet(nn.Module):
    def __init__(self, out_size=10, normalization="none"):
        if normalization not in [
            "none",
            "batch_norm",
            "weight_norm",
            "cosine",
            "affine",
        ]:
            raise NotImplementedError
        super(FCNet, self).__init__()
        layers = []
        sizes = [18 * 18, 10, 10, out_size]
        for i, (s_in, s_out) in enumerate(zip(sizes[:-1], sizes[1:])):
            if normalization == "weight_norm":
                layers.append(WeightNorm1d(s_in, s_out))
            elif normalization == "cosine":
                layers.append(Cosine1d(s_in, s_out))
            else:
                layers.append(nn.Linear(s_in, s_out, bias=(normalization == "none")))
            if normalization == "batch_norm":
                layers.append(nn.BatchNorm1d(s_out))
            elif normalization == "affine":
                layers.append(Affine1d(s_out, bias=(i % 2 == 0)))
            layers.append(nn.ReLU())
        # remove last nonlinearity:
        layers.pop()
        self.net = nn.Sequential(*layers)

    def forward(self, x):
        x = x[:, :, 5:-5, 5:-5].contiguous()
        x = x.view(x.size(0), -1)
        return self.net(x)


class FCNetSegmentation(nn.Module):
    def __init__(self, out_size=10):
        super(FCNetSegmentation, self).__init__()
        layers = []
        self.out_size = out_size
        sizes = [18 * 18, 10, 10, 4 * 4 * out_size]
        for s_in, s_out in zip(sizes[:-1], sizes[1:]):
            layers.append(nn.Linear(s_in, s_out))
            layers.append(nn.ReLU())
        # remove last nonlinearity:
        layers.pop()
        self.net = nn.Sequential(*layers)

    def forward(self, x):
        x = x[:, :, 5:-5, 5:-5].contiguous()
        x = x.view(x.size(0), -1)
        return self.net(x).view(-1, self.out_size, 4, 4)


class ConvNet(nn.Module):
    def __init__(self, normalization="none", binary=False):
        super(ConvNet, self).__init__()
        self.normalization = normalization
        if normalization == "weight_norm":
            self.wn1 = WeightNorm2d(1, 6, 3, 2)
        else:
            self.conv1 = nn.Conv2d(1, 6, 3, 2, bias=(normalization == "none"))
        if self.normalization == "batch_norm":
            self.bn1 = nn.BatchNorm2d(6)
        elif self.normalization == "group_norm":
            self.gn1 = nn.GroupNorm(2, 6)
        self.conv2 = nn.Conv2d(6, 5, 4, 1, bias=False)
        self.conv3 = nn.Conv2d(5, 7, 3, 1, 1)
        if self.normalization == "weight_norm":
            self.wn2 = WeightNorm1d(7, 4)
        else:
            self.fc1 = nn.Linear(7, 4)
        if self.normalization == "batch_norm":
            self.bn2 = nn.BatchNorm1d(4)
        if binary:
            self.fc2 = nn.Linear(4, 1)
        else:
            self.fc2 = nn.Linear(4, 3)

    def forward(self, x):
        if self.normalization == "batch_norm":
            x = tF.relu(self.bn1(self.conv1(x)))
        elif self.normalization == "group_norm":
            x = tF.relu(self.gn1(self.conv1(x)))
        elif self.normalization == "weight_norm":
            x = tF.relu(self.wn1(x))
        else:
            x = tF.relu(self.conv1(x))
        x = tF.avg_pool2d(x, 2, 2)
        x = tF.relu(self.conv2(x))
        x = tF.avg_pool2d(x, 2, 2)
        x = tF.relu(self.conv3(x), inplace=True)
        x = x.view(-1, 7)
        if self.normalization == "batch_norm":
            x = self.bn2(self.fc1(x))
        elif self.normalization == "weight_norm":
            x = self.wn2(x)
        else:
            x = self.fc1(x)

        x = self.fc2(tF.relu(x))
        return x


class SmallConvNet(nn.Module):
    def __init__(self, normalization="none", binary=False):
        super(SmallConvNet, self).__init__()

        if binary:
            n_output = 1
        else:
            n_output = 3
        self.normalization = normalization
        if normalization == "weight_norm":
            self.l1 = WeightNorm2d(1, 6, 3, 2)
            self.l2 = WeightNorm2d(6, n_output, 2, 3)
        elif normalization == "transpose":
            self.l1 = ConvTranspose2d(1, 6, (3, 2), 2)
            self.l2 = ConvTranspose2d(6, n_output, (2, 3), 3, bias=False)
        else:
            raise NotImplementedError

    def forward(self, x):
        x = x[:, :, 5:-5, 5:-5]
        x = tF.relu(self.l1(x))
        x = tF.relu(self.l2(x))
        return x.sum(dim=(2, 3))


class LinearFCNet(nn.Module):
    def __init__(self):
        super(LinearFCNet, self).__init__()
        self.fc1 = nn.Linear(28 * 28, 3)
        self.fc2 = nn.Linear(28 * 28, 7, bias=False)

    def forward(self, x):
        fc1_out = self.fc1(x.view(x.size(0), -1))
        fc2_out = self.fc2(x.view(x.size(0), -1))
        output = torch.stack([fc1_out.sum(dim=(1)), fc2_out.sum(dim=(1))], dim=1)
        return output


def get_linear_fc_task():
    train_set = get_mnist(n_classes=2, subset=70)
    train_loader = DataLoader(dataset=train_set, batch_size=30, shuffle=False)
    net = LinearFCNet()
    to_device_model(net)
    net.eval()

    def output_fn(input, target):
        return net(to_device(input))

    layer_collection = LayerCollection.from_model(net)
    return (train_loader, layer_collection, net.parameters(), net, output_fn)


class LinearConvNet(nn.Module):
    def __init__(self):
        super(LinearConvNet, self).__init__()
        self.conv1 = nn.Conv2d(1, 5, 3, 1)
        self.conv2 = nn.Conv2d(1, 3, 2, 1, bias=False)

    def forward(self, x):
        conv1_out = self.conv1(x)
        conv2_out = self.conv2(x)
        output = torch.stack(
            [conv1_out.sum(dim=(1, 2, 3)), conv2_out.sum(dim=(1, 2, 3))], dim=1
        )
        return output


def get_linear_conv_task():
    train_set = get_mnist(n_classes=2, subset=70)
    train_loader = DataLoader(dataset=train_set, batch_size=30, shuffle=False)
    net = LinearConvNet()
    to_device_model(net)
    net.eval()

    def output_fn(input, target):
        return net(to_device(input))

    layer_collection = LayerCollection.from_model(net)
    return (train_loader, layer_collection, net.parameters(), net, output_fn)


class BatchNormFCLinearNet(nn.Module):
    def __init__(self):
        super(BatchNormFCLinearNet, self).__init__()
        self.fc0 = nn.Linear(28 * 28, 100)
        self.bn1 = nn.BatchNorm1d(100)
        self.bn2 = nn.BatchNorm1d(100)

    def forward(self, x):
        x = self.fc0(x.view(x.size(0), -1))
        bn1_out = self.bn1(x)
        bn2_out = self.bn2(-x)
        output = torch.stack([bn1_out.sum(dim=(1)), bn2_out.sum(dim=(1))], dim=1)
        return output


def get_batchnorm_fc_linear_task():
    train_set = get_mnist(subset=70)
    train_loader = DataLoader(dataset=train_set, batch_size=30, shuffle=False)
    net = BatchNormFCLinearNet()
    to_device_model(net)
    net.eval()

    def output_fn(input, target):
        return net(to_device(input))

    lc_full = LayerCollection.from_model(net)
    layer_collection = LayerCollection()
    # only keep fc1 and fc2
    layer_collection.add_layer(*lc_full.layers.popitem())
    layer_collection.add_layer(*lc_full.layers.popitem())
    parameters = list(net.bn2.parameters()) + list(net.bn1.parameters())

    return (train_loader, layer_collection, parameters, net, output_fn)


class BatchNormConvLinearNet(nn.Module):
    def __init__(self):
        super(BatchNormConvLinearNet, self).__init__()
        self.conv0 = nn.Conv2d(1, 5, 3, 3)
        self.conv1 = nn.BatchNorm2d(5)
        self.conv2 = nn.BatchNorm2d(5)

    def forward(self, x):
        conv0_out = self.conv0(x)
        conv1_out = self.conv1(conv0_out)
        conv2_out = self.conv2(-conv0_out)
        output = torch.stack(
            [conv1_out.sum(dim=(1, 2, 3)), conv2_out.sum(dim=(1, 2, 3))], dim=1
        )
        return output


def get_batchnorm_conv_linear_task():
    train_set = get_mnist(subset=70)
    train_loader = DataLoader(dataset=train_set, batch_size=30, shuffle=False)
    net = BatchNormConvLinearNet()
    to_device_model(net)
    net.eval()

    def output_fn(input, target):
        return net(to_device(input))

    lc_full = LayerCollection.from_model(net)
    layer_collection = LayerCollection()
    # only keep fc1 and fc2
    layer_collection.add_layer(*lc_full.layers.popitem())
    layer_collection.add_layer(*lc_full.layers.popitem())
    parameters = list(net.conv2.parameters()) + list(net.conv1.parameters())

    return (train_loader, layer_collection, parameters, net, output_fn)


class BatchNormNonLinearNet(nn.Module):
    """
    BN Layer followed by a Linear Layer
    This is used to test jacobians against
    there linerization since this network does not
    suffer from the nonlinearity incurred by stacking
    a Linear Layer then a BN Layer
    """

    def __init__(self):
        super(BatchNormNonLinearNet, self).__init__()
        self.bnconv = nn.BatchNorm2d(2)
        self.bnfc = nn.BatchNorm1d(28 * 28)
        self.fc = nn.Linear(2352, 5)

    def forward(self, x):
        # artificially create a dataset with 2 channels by appending
        # transposed images as channel 2
        bs = x.size(0)
        two_channels = torch.cat([x, x.permute(0, 1, 3, 2)], dim=1)
        bnconv_out = self.bnconv(two_channels)
        bnfc_out = self.bnfc(x.view(bs, -1))
        stacked = torch.cat([bnconv_out.view(bs, -1), bnfc_out], dim=1)
        output = self.fc(stacked)
        return output


def get_batchnorm_nonlinear_task():
    train_set = get_mnist(subset=70)
    train_loader = DataLoader(dataset=train_set, batch_size=30, shuffle=False)
    net = BatchNormNonLinearNet()
    to_device_model(net)
    net.eval()

    def output_fn(input, target):
        return net(to_device(input))

    layer_collection = LayerCollection.from_model(net)
    return (train_loader, layer_collection, net.parameters(), net, output_fn)


def get_mnist(n_classes=None, subset=None):
    transform = transforms.Compose(
        [transforms.ToTensor(), transforms.Normalize((0.1307,), (0.3081,))]
    )
    mnist = datasets.MNIST(
        root=default_datapath,
        train=True,
        download=True,
        transform=transform,
    )

    if subset is None:
        subset = len(mnist)
    loader = DataLoader(mnist, subset)
    x, y = next(iter(loader))

    if n_classes is not None:
        y = y % n_classes
    return TensorDataset(to_device(x), y.to(device))


def get_fullyconnect_task(normalization="none", binary=False):
    train_set = get_mnist(subset=70, n_classes=3)
    train_loader = DataLoader(dataset=train_set, batch_size=30, shuffle=False)
    if binary:
        net = FCNet(out_size=1, normalization=normalization)
    else:
        net = FCNet(out_size=3, normalization=normalization)
    to_device_model(net)
    net.eval()

    def output_fn(input, target):
        return net(to_device(input))

    layer_collection = LayerCollection.from_model(net)
    return (train_loader, layer_collection, net.parameters(), net, output_fn)


def get_fullyconnect_bn_task():
    return get_fullyconnect_task(normalization="batch_norm")


def get_fullyconnect_wn_task():
    return get_fullyconnect_task(normalization="weight_norm")


def get_fullyconnect_cosine_task():
    return get_fullyconnect_task(normalization="cosine")


def get_fullyconnect_affine_task():
    return get_fullyconnect_task(normalization="affine")


def get_conv_bn_task():
    return get_conv_task(normalization="batch_norm")


def get_conv_gn_task(binary=False):
    return get_conv_task(normalization="group_norm", binary=binary)


def get_conv_wn_task():
    return get_conv_task(normalization="weight_norm")


def get_conv_cosine_task():
    return get_conv_task(normalization="cosine")


<<<<<<< HEAD
def get_conv_task(normalization="none", small=False, binary=False):
    train_set = get_mnist(subset=70)
=======
def get_conv_task(normalization="none", small=False):
    train_set = get_mnist(subset=70, n_classes=3)
>>>>>>> 7a291392
    train_loader = DataLoader(dataset=train_set, batch_size=30, shuffle=False)
    if small:
        net = SmallConvNet(normalization=normalization, binary=binary)
    else:
        net = ConvNet(normalization=normalization, binary=binary)
    to_device_model(net)
    net.eval()

    def output_fn(input, target):
        return net(to_device(input))

    layer_collection = LayerCollection.from_model(net)
    return (train_loader, layer_collection, net.parameters(), net, output_fn)


def get_small_conv_wn_task():
    return get_conv_task(normalization="weight_norm", small=True)


def get_small_conv_transpose_task():
    return get_conv_task(normalization="transpose", small=True)


def get_fullyconnect_onlylast_task():
    train_loader, lc_full, _, net, output_fn = get_fullyconnect_task()
    layer_collection = LayerCollection()
    # only keep last layer parameters
    layer_collection.add_layer(*lc_full.layers.popitem())
    parameters = net.net[-1].parameters()

    return train_loader, layer_collection, parameters, net, output_fn


def get_fullyconnect_segm_task():
    train_set = get_mnist(subset=70)
    train_loader = DataLoader(dataset=train_set, batch_size=30, shuffle=False)
    net = FCNetSegmentation(out_size=3)
    to_device_model(net)
    net.eval()

    def output_fn(input, target):
        return net(to_device(input))

    layer_collection = LayerCollection.from_model(net)
    return (train_loader, layer_collection, net.parameters(), net, output_fn)


class ConvNetWithSkipConnection(nn.Module):
    def __init__(self):
        super(ConvNetWithSkipConnection, self).__init__()
        self.conv1 = nn.Conv2d(1, 2, 3, 1, 1)
        self.conv2 = nn.Conv2d(2, 2, 3, 1, 1)
        self.conv3 = nn.Conv2d(2, 2, 3, 1, 1)
        self.conv4 = nn.Conv2d(2, 3, 3, 1, 1)

    def forward(self, x):
        x_before_skip = tF.relu(self.conv1(x))
        x_block = tF.relu(self.conv2(x_before_skip))
        x_after_skip = tF.relu(self.conv3(x_block))
        x = tF.relu(self.conv4(x_after_skip + x_before_skip))
        x = x.sum(axis=(2, 3))
        return x


def get_conv_skip_task():
    train_set = get_mnist(subset=70)
    train_loader = DataLoader(dataset=train_set, batch_size=30, shuffle=False)
    net = ConvNetWithSkipConnection()
    to_device_model(net)
    net.eval()

    def output_fn(input, target):
        return net(to_device(input))

    layer_collection = LayerCollection.from_model(net)
    return (train_loader, layer_collection, net.parameters(), net, output_fn)


class Conv1dNet(nn.Module):
    def __init__(self, normalization="none"):
        super(Conv1dNet, self).__init__()
        if normalization != "none":
            raise NotImplementedError
        self.normalization = normalization
        self.conv1 = nn.Conv1d(1, 6, 3, 3)
        self.conv2 = nn.Conv1d(6, 5, 4, 8, bias=False)
        self.conv3 = nn.Conv1d(5, 2, 4, 4)
        self.fc1 = nn.Linear(16, 4)

    def forward(self, x):
        x = x.reshape(x.size(0), x.size(1), -1)
        x = tF.relu(self.conv1(x))
        x = tF.relu(self.conv2(x))
        x = tF.relu(self.conv3(x))
        x = x.view(x.size(0), -1)
        x = self.fc1(x)
        return x


def get_conv1d_task(normalization="none"):
    train_set = get_mnist(subset=70)
    train_loader = DataLoader(dataset=train_set, batch_size=30, shuffle=False)
    net = Conv1dNet(normalization=normalization)
    to_device_model(net)
    net.eval()

    def output_fn(input, target):
        return net(to_device(input))

    layer_collection = LayerCollection.from_model(net)
    return (train_loader, layer_collection, net.parameters(), net, output_fn)


class LayerNormNet(nn.Module):
    def __init__(self, out_size):
        super(LayerNormNet, self).__init__()

        self.linear1 = nn.Linear(18 * 18, out_size)
        self.layer_norm1 = nn.LayerNorm((out_size,))

        self.net = nn.Sequential(self.linear1, self.layer_norm1)

    def forward(self, x):
        x = x[:, :, 5:-5, 5:-5].contiguous()
        x = x.view(x.size(0), -1)
        return self.net(x)


def get_layernorm_task():
    train_set = get_mnist(subset=70)
    train_loader = DataLoader(dataset=train_set, batch_size=30, shuffle=False)
    net = LayerNormNet(out_size=3)
    to_device_model(net)
    net.eval()

    def output_fn(input, target):
        return net(to_device(input))

    layer_collection = LayerCollection.from_model(net)
    return (train_loader, layer_collection, net.parameters(), net, output_fn)


class LayerNormConvNet(nn.Module):
    def __init__(self):
        super(LayerNormConvNet, self).__init__()
        self.layer = nn.Conv2d(1, 3, (3, 2), 2)
        self.layer_norm = nn.LayerNorm((3, 8, 9))

    def forward(self, x):
        x = x[:, :, 5:-5, 5:-5]
        x = self.layer(x)
        x = self.layer_norm(x)
        return x.sum(dim=(2, 3))


def get_layernorm_conv_task():
    train_set = get_mnist(subset=70)
    train_loader = DataLoader(dataset=train_set, batch_size=30, shuffle=False)
    net = LayerNormConvNet()
    to_device_model(net)
    net.eval()

    def output_fn(input, target):
        return net(to_device(input))

    layer_collection = LayerCollection.from_model(net)
    return (train_loader, layer_collection, net.parameters(), net, output_fn)<|MERGE_RESOLUTION|>--- conflicted
+++ resolved
@@ -403,13 +403,8 @@
     return get_conv_task(normalization="cosine")
 
 
-<<<<<<< HEAD
 def get_conv_task(normalization="none", small=False, binary=False):
-    train_set = get_mnist(subset=70)
-=======
-def get_conv_task(normalization="none", small=False):
-    train_set = get_mnist(subset=70, n_classes=3)
->>>>>>> 7a291392
+    train_set = get_mnist(subset=70, n_classes=2 if binary else 3)
     train_loader = DataLoader(dataset=train_set, batch_size=30, shuffle=False)
     if small:
         net = SmallConvNet(normalization=normalization, binary=binary)
