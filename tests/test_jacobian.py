--- conflicted
+++ resolved
@@ -6,11 +6,9 @@
                    get_fullyconnect_task, get_fullyconnect_bn_task,
                    get_batchnorm_nonlinear_task,
                    get_conv_task, get_conv_bn_task, get_conv_gn_task,
-<<<<<<< HEAD
+                   get_conv_wn_task, get_small_conv_wn_task, get_fullyconnect_wn_task,
                    get_conv_skip_task)
-=======
-                   get_conv_wn_task, get_small_conv_wn_task, get_fullyconnect_wn_task)
->>>>>>> 7be98102
+
 from nngeometry.object.map import (PushForwardDense, PushForwardImplicit,
                                    PullBackDense)
 from nngeometry.object.fspace import FMatDense
@@ -26,13 +24,9 @@
                 get_batchnorm_fc_linear_task, get_batchnorm_conv_linear_task,
                 get_fullyconnect_onlylast_task]
 
-<<<<<<< HEAD
-nonlinear_tasks = [get_conv_skip_task, get_conv_gn_task, get_fullyconnect_task, get_conv_task]
-=======
-nonlinear_tasks = [get_fullyconnect_wn_task, #get_small_conv_wn_task,
+nonlinear_tasks = [get_conv_skip_task, get_fullyconnect_wn_task, #get_small_conv_wn_task,
                    get_conv_gn_task, get_fullyconnect_task,
                    get_conv_task]
->>>>>>> 7be98102
 
 if torch.cuda.is_available():
     device = 'cuda'
